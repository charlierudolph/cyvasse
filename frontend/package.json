{
  "name": "frontend",
  "version": "0.0.0",
  "scripts": {
    "ng": "ng",
    "start": "ng serve",
    "build": "ng build",
    "test": "ng test",
    "e2e": "ng e2e"
  },
  "private": true,
  "dependencies": {
    "@angular/animations": "10.0.3",
    "@angular/cdk": "9.2.4",
    "@angular/common": "10.0.3",
    "@angular/compiler": "10.0.3",
    "@angular/core": "10.0.3",
    "@angular/forms": "10.0.3",
    "@angular/material": "9.2.4",
    "@angular/platform-browser": "10.0.3",
    "@angular/platform-browser-dynamic": "10.0.3",
    "@angular/router": "10.0.3",
    "konva": "4.2.2",
    "rxjs": "6.5.4",
    "tslib": "1.11.1",
    "zone.js": "0.10.3"
  },
  "devDependencies": {
    "@angular-devkit/build-angular": "0.900.6",
<<<<<<< HEAD
    "@angular/cli": "9.0.6",
    "@angular/compiler-cli": "10.0.3",
    "@angular/language-service": "10.0.3",
=======
    "@angular/cli": "10.0.1",
    "@angular/compiler-cli": "9.1.12",
    "@angular/language-service": "9.1.12",
>>>>>>> ea3bd309
    "@types/jasmine": "3.5.11",
    "@types/jasminewd2": "2.0.8",
    "@types/node": "12.12.48",
    "codelyzer": "5.2.2",
    "jasmine-core": "3.5.0",
    "jasmine-spec-reporter": "4.2.1",
    "karma": "4.4.1",
    "karma-chrome-launcher": "3.1.0",
    "karma-coverage-istanbul-reporter": "2.1.1",
    "karma-jasmine": "2.0.1",
    "karma-spec-reporter": "0.0.32",
    "protractor": "5.4.4",
    "ts-node": "8.3.0",
    "typescript": "3.7.5"
  }
}<|MERGE_RESOLUTION|>--- conflicted
+++ resolved
@@ -27,15 +27,9 @@
   },
   "devDependencies": {
     "@angular-devkit/build-angular": "0.900.6",
-<<<<<<< HEAD
-    "@angular/cli": "9.0.6",
+    "@angular/cli": "10.0.1",
     "@angular/compiler-cli": "10.0.3",
     "@angular/language-service": "10.0.3",
-=======
-    "@angular/cli": "10.0.1",
-    "@angular/compiler-cli": "9.1.12",
-    "@angular/language-service": "9.1.12",
->>>>>>> ea3bd309
     "@types/jasmine": "3.5.11",
     "@types/jasminewd2": "2.0.8",
     "@types/node": "12.12.48",
