--- conflicted
+++ resolved
@@ -59,25 +59,21 @@
     <div class="scoreboard" *ngIf="!loading && game?.roundScores.length > 0">
       <h2>Scores</h2>
       <table mat-table [dataSource]="scoresDataSource">
-<<<<<<< HEAD
-
-        <ng-container *ngFor="let playerState of game?.playerStates" matColumnDef="player-{{ playerState.userId }}">
-          <th mat-header-cell *matHeaderCellDef> <span [matTooltip]="playerState.username"> {{ getUniquePlayerShortName(playerState) }} </span> </th>
-          <td mat-cell [ngClass]="element[playerState.userId].scoreType" *matCellDef="let element"> 
-            {{ element[playerState.userId].score }} 
-=======
         <ng-container
           *ngFor="let playerState of game?.playerStates"
           matColumnDef="player-{{ playerState.userId }}"
         >
-          <th mat-header-cell *matHeaderCellDef>{{ playerState.username }}</th>
+          <th mat-header-cell *matHeaderCellDef>
+            <span [matTooltip]="playerState.username">
+              {{ getUniquePlayerShortName(playerState) }}
+            </span>
+          </th>
           <td
             mat-cell
             [ngClass]="element[playerState.userId].scoreType"
             *matCellDef="let element"
           >
             {{ element[playerState.userId].score }}
->>>>>>> feef889c
           </td>
         </ng-container>
 
