import { HttpErrorResponse } from "@angular/common/http";
import {
  AfterViewInit,
  Component,
  ElementRef,
  OnDestroy,
  OnInit,
  ViewChild,
} from "@angular/core";
import { MatDialog } from "@angular/material/dialog";
import { MatSnackBar } from "@angular/material/snack-bar";
<<<<<<< HEAD
import { ActivatedRoute } from "@angular/router";
=======
import { ActivatedRoute, Router } from "@angular/router";
import { Socket } from "ngx-socket-io";
>>>>>>> cf9be205
import { Subject } from "rxjs";
import { YanivTable } from "src/app/canvas/yaniv/table";
import { WrappedSocket } from "src/app/modules/socket.io/socket.io.service";
import { AuthenticationService } from "src/app/services/authentication.service";
import { YanivGameService } from "src/app/services/yaniv/yaniv-game.service";
import { ICard } from "src/app/shared/dtos/yaniv/card";
import { IUser } from "../../../shared/dtos/authentication";
import {
  GameState,
  IActionToNextPlayerEvent,
  IGame,
  IGameActionRequest,
  IGameActionResponse,
  INewGameStartedEvent,
  IPlayerJoinedEvent,
  IRoundFinishedEvent,
} from "../../../shared/dtos/yaniv/game";
import { YanivGameScoreboardDialogComponent } from "../yaniv-game-scoreboard-dialog/yaniv-game-scoreboard-dialog.component";
import moment from "moment";
import {
  ConfirmationDialogComponent,
  IConfirmationDialogData,
} from "../../common/confirmation-dialog/confirmation-dialog.component";

@Component({
  selector: "app-yaniv-game-show",
  templateUrl: "./yaniv-game-show.component.html",
  styleUrls: ["./yaniv-game-show.component.styl"],
})
export class YanivGameShowComponent
  implements OnInit, AfterViewInit, OnDestroy {
  loading: boolean;
  game: IGame | null;
  user: IUser | null;
  resizeObservable = new Subject<boolean>();
  table: YanivTable;
  newGameStartedEvent: INewGameStartedEvent | null;

  @ViewChild("tableContainer") tableContainer: ElementRef;

  constructor(
    private readonly route: ActivatedRoute,
    private readonly router: Router,
    private readonly gameService: YanivGameService,
    private readonly authenticationService: AuthenticationService,
    private readonly snackBar: MatSnackBar,
    private readonly socket: WrappedSocket,
    private readonly dialog: MatDialog
  ) {}

  ngOnInit(): void {
    this.authenticationService.getUserSubject().subscribe((u) => {
      this.user = u;
    });
    this.route.params.subscribe(() => {
      if (this.game != null) {
        this.socket.emit("yaniv-leave-game", this.game.gameId);
        if (this.table != null) {
          this.table.clear();
        }
      }
      this.loadGameAndListenForEvents();
    });
  }

  loadGameAndListenForEvents(): void {
    this.loading = true;
    this.gameService.get(this.getGameId()).subscribe((game) => {
      this.game = game;
      this.loading = false;
      this.initializeTable();
    });
    this.socket.emit("yaniv-join-game", this.getGameId());
    this.socket
      .fromEvent("player-joined")
      .subscribe((event: IPlayerJoinedEvent) => {
        if (this.game == null) {
          throw new Error("Game unexpectedly null");
        }
        this.game.playerStates = event.playerStates;
      });
    this.socket.fromEvent("round-started").subscribe(() => {
      this.gameService.get(this.getGameId()).subscribe((game) => {
        if (game.hostUserId !== this.user?.userId) {
          this.game = game;
          this.initializeTable();
        }
      });
    });
    this.socket
      .fromEvent<IActionToNextPlayerEvent>("action-to-next-player")
      .subscribe((event: IActionToNextPlayerEvent) => {
        if (event.lastAction.userId !== this.user?.userId) {
          this.table.updateStateWithUserAction(
            event.lastAction,
            event.actionToUserId
          );
        }
      });
    this.socket
      .fromEvent("round-finished")
      .subscribe((event: IRoundFinishedEvent) => {
        if (this.game == null) {
          throw new Error("Game unexpectedly null");
        }
        this.game.state = event.updatedGameState;
        this.game.playerStates = event.playerStates;
        this.game.roundScores.push(event.roundScore);
        this.initializeTable();
      });
    this.socket
      .fromEvent("new-game-started")
      .subscribe((event: INewGameStartedEvent) => {
        if (event.userId !== this.user?.userId) {
          this.newGameStartedEvent = event;
          this.confirmJoinNewGame();
        }
      });
  }

  ngOnDestroy(): void {
    this.socket.emit("yaniv-leave-game", this.getGameId());
  }

  ngAfterViewInit(): void {
    this.initializeTable();
  }

  initializeTable(): void {
    if (this.game != null && this.tableContainer != null) {
      if (this.table == null) {
        this.table = new YanivTable(
          {
            element: this.tableContainer.nativeElement,
          },
          this.onPlay,
          this.onRearrangeCards
        );
      }
      if (this.game.state !== GameState.PLAYERS_JOINING) {
        this.table.initializeState(this.game, this.user?.userId);
      }
    }
  }

  viewScores(): void {
    this.dialog.open(YanivGameScoreboardDialogComponent, {
      data: { game: this.game },
    });
  }

  getGameId(): number {
    return parseInt(this.route.snapshot.params.gameId);
  }

  canJoin(): boolean {
    if (this.user == null || this.game == null) {
      return false;
    }
    const currentUserId = this.user.userId;
    return this.game.playerStates.every((x) => x.userId !== currentUserId);
  }

  couldJoinOrPlayIfLoggedIn(): boolean {
    return this.user == null;
  }

  join(): void {
    this.gameService.join(this.getGameId()).subscribe(
      (updatedGame) => {
        this.game = updatedGame;
      },
      (errorResponse: HttpErrorResponse) => {
        if (errorResponse.status === 422) {
          this.snackBar.open(errorResponse.error, undefined, {
            duration: 2500,
          });
        }
      }
    );
  }

  isWaitingForPlayers(): boolean {
    return this.game != null && this.game.state === GameState.PLAYERS_JOINING;
  }

  canStartRound(): boolean {
    return (
      this.game != null &&
      (this.game.state === GameState.PLAYERS_JOINING ||
        this.game.state === GameState.ROUND_COMPLETE) &&
      this.game.hostUserId === this.user?.userId
    );
  }

  canStartNewGame(): boolean {
    return (
      this.game != null &&
      this.game.state === GameState.COMPLETE &&
      moment(this.game.updatedAt) > moment().subtract(1, "hour") &&
      this.newGameStartedEvent == null
    );
  }

  canJoinNewGame(): boolean {
    return this.newGameStartedEvent != null;
  }

  canCallYaniv(): boolean {
    return (
      this.game != null &&
      this.game.state === GameState.ROUND_ACTIVE &&
      this.game.playerStates.some((x) => x.userId === this.user?.userId)
    );
  }

  async callYaniv(): Promise<void> {
    await this.onPlay({ callYaniv: true });
  }

  startRound(): void {
    if (this.game == null) {
      throw new Error("Game unexpectedly null");
    }
    this.gameService.startRound(this.game.gameId).subscribe(
      async (game) => {
        this.game = game;
        await this.table.initializeState(game, this.user?.userId);
      },
      (errorResponse: HttpErrorResponse) => {
        if (errorResponse.status === 422) {
          this.snackBar.open(errorResponse.error, undefined, {
            duration: 2500,
          });
        }
      }
    );
  }

  onPlay = async (action: IGameActionRequest): Promise<void> => {
    this.gameService.play(this.getGameId(), action).subscribe(
      async (response: IGameActionResponse) => {
        if (response.actionToNextPlayerEvent != null) {
          const event = response.actionToNextPlayerEvent;
          this.table.updateStateWithUserAction(
            event.lastAction,
            event.actionToUserId,
            response.cardPickedUpFromDeck
          );
        }
      },
      (errorResponse: HttpErrorResponse) => {
        if (errorResponse.status === 422) {
          this.snackBar.open(errorResponse.error, undefined, {
            duration: 2500,
          });
        }
      }
    );
  };

  onRearrangeCards = async (cards: ICard[]): Promise<void> => {
    this.gameService
      .rearrangeCards(this.getGameId(), cards)
      .subscribe(null, (errorResponse: HttpErrorResponse) => {
        if (errorResponse.status === 422) {
          this.snackBar.open(errorResponse.error, undefined, {
            duration: 2500,
          });
        }
      });
  };

  onResize(): void {
    if (this.table !== null) {
      this.table.resize();
    }
  }

  startNewGame(): void {
    if (this.game == null) {
      throw new Error("Game unexpectedly null");
    }
    this.gameService
      .rematch(this.game.gameId, { playTo: 100 })
      .subscribe((game) => {
        this.navigateToGame(game.gameId);
      });
  }

  confirmJoinNewGame(): void {
    if (this.game == null) {
      throw new Error("Game unexpectedly null");
    }
    if (this.newGameStartedEvent == null) {
      throw new Error("newGameStartedEvent unexpectedly null");
    }
    const userId = this.newGameStartedEvent.userId;
    const player = this.game.playerStates.find((x) => x.userId === userId);
    if (player == null) {
      throw new Error("Unexpectedly unable to find host player");
    }
    const data: IConfirmationDialogData = {
      title: "Join rematch?",
      message: `${player.displayName} has started a new game. Would you like to join?`,
    };
    this.dialog
      .open(ConfirmationDialogComponent, { data })
      .afterClosed()
      .subscribe((confirmed: boolean) => {
        if (confirmed) {
          this.joinNewGame();
        }
      });
  }

  joinNewGame(): void {
    if (this.newGameStartedEvent == null) {
      throw new Error("newGameStartedEvent unexpectedly null");
    }
    this.gameService.join(this.newGameStartedEvent.gameId).subscribe(
      (game) => {
        this.navigateToGame(game.gameId);
      },
      (errorResponse: HttpErrorResponse) => {
        if (errorResponse.status === 422) {
          this.snackBar.open(errorResponse.error, undefined, {
            duration: 2500,
          });
        }
      }
    );
  }

  navigateToGame(gameId: number): void {
    // eslint-disable-next-line @typescript-eslint/no-floating-promises
    this.router.navigate([`yaniv/games/${gameId}`]);
  }
}<|MERGE_RESOLUTION|>--- conflicted
+++ resolved
@@ -9,12 +9,7 @@
 } from "@angular/core";
 import { MatDialog } from "@angular/material/dialog";
 import { MatSnackBar } from "@angular/material/snack-bar";
-<<<<<<< HEAD
-import { ActivatedRoute } from "@angular/router";
-=======
 import { ActivatedRoute, Router } from "@angular/router";
-import { Socket } from "ngx-socket-io";
->>>>>>> cf9be205
 import { Subject } from "rxjs";
 import { YanivTable } from "src/app/canvas/yaniv/table";
 import { WrappedSocket } from "src/app/modules/socket.io/socket.io.service";
